--- conflicted
+++ resolved
@@ -125,21 +125,12 @@
       .map {
         response =>
           data.ObjectInfo(
-<<<<<<< HEAD
-            bucketName,
-            key,
-            Option(response.eTag().parseEtag),
-            response.contentLength(),
-            ObjectStatus.Active,
-            Option(response.versionId())
-=======
             bucketName = bucketName,
             key = key,
-            eTag = Option(response.eTag().drop(1).dropRight(1)),
+            eTag = Option(response.eTag().parseEtag),
             contentLength = response.contentLength(),
             status = ObjectStatus.Active,
             versionId = Option(response.versionId())
->>>>>>> df278b4f
           )
       }
   }
